from fastapi import FastAPI, Depends, HTTPException, WebSocket, WebSocketDisconnect
from fastapi.middleware.cors import CORSMiddleware
from sqlalchemy.orm import Session
from sqlalchemy import func
from pydantic import BaseModel
from typing import List, Dict, Optional
from datetime import datetime, timedelta, timezone
import asyncio
import json
import logging
from contextlib import asynccontextmanager
from concurrent.futures import ThreadPoolExecutor

from database import get_db, init_db, PullRequest, Developer, Reviewer, DomainMetrics, SyncState, DeveloperHierarchy, User, Domain, Interface, Week, Pod, Review, InterfaceMetrics
from github_service import GitHubService
from google_sheets_service import GoogleSheetsService
from sync_state import should_do_full_sync, get_last_sync_time, get_sync_description
from db_migrations import run_migrations
from schemas import (
    DeveloperMetrics, ReviewerMetrics, DomainMetricsResponse, 
    PullRequestResponse, DashboardOverview, PRStateDistribution,
    PaginatedDevelopers, PaginatedReviewers, AggregationMetrics
)

logging.basicConfig(level=logging.INFO)
logger = logging.getLogger(__name__)

# Thread pool for running blocking sync operations
sync_executor = ThreadPoolExecutor(max_workers=3)

# Track active sync tasks for graceful shutdown
active_sync_tasks = set()

# WebSocket connection manager
class ConnectionManager:
    def __init__(self):
        self.active_connections: List[WebSocket] = []
    
    async def connect(self, websocket: WebSocket):
        await websocket.accept()
        self.active_connections.append(websocket)
    
    def disconnect(self, websocket: WebSocket):
        self.active_connections.remove(websocket)
    
    async def broadcast(self, message: dict):
        for connection in self.active_connections:
            try:
                await connection.send_json(message)
            except:
                pass

manager = ConnectionManager()

# Helper function to get email from developer_hierarchy
def get_developer_email(github_login: str, db: Session) -> Optional[str]:
    """
    Get developer email from developer_hierarchy table.
    Matches github_login (author_login from PR) with github_user (case-insensitive).
    Returns turing_email if found.
    """
    if not github_login:
        return None
    
    try:
        dev_hierarchy = db.query(DeveloperHierarchy).filter(
            func.lower(DeveloperHierarchy.github_user) == github_login.lower()
        ).first()
        
        return dev_hierarchy.turing_email if dev_hierarchy else None
    except Exception as e:
        logger.debug(f"Could not fetch email for {github_login}: {e}")
        return None

# Helper function to get email and role from developer_hierarchy
def get_reviewer_info(github_username: str, db: Session) -> tuple[Optional[str], Optional[str]]:
    """
    Get reviewer email and role from developer_hierarchy table.
    Matches github_username with github_user (case-insensitive).
    Returns (turing_email, role) if found.
    """
    if not github_username:
        return None, None
    
    try:
        dev_hierarchy = db.query(DeveloperHierarchy).filter(
            func.lower(DeveloperHierarchy.github_user) == github_username.lower()
        ).first()
        
        if dev_hierarchy:
            return dev_hierarchy.turing_email, dev_hierarchy.role
        return None, None
    except Exception as e:
        logger.debug(f"Could not fetch info for {github_username}: {e}")
        return None, None

@asynccontextmanager
async def lifespan(app: FastAPI):
    # Startup
    try:
        logger.info("Initializing database...")
        init_db()
        logger.info("Database initialized successfully")
    except Exception as e:
        logger.error(f"Failed to initialize database: {str(e)}")
        # Continue anyway to allow the app to start
    
    # Run database migrations automatically
    try:
        logger.info("Running database migrations...")
        run_migrations()
    except Exception as e:
        logger.error(f"Failed to run migrations: {str(e)}")
        # Continue anyway to allow the app to start
    
    # Sync Google Sheets on startup
    try:
        logger.info("=" * 60)
        logger.info("Syncing developer hierarchy from Google Sheets...")
        logger.info("=" * 60)
        
        from database import SessionLocal
        db = SessionLocal()
        try:
            sheets_service = GoogleSheetsService()
            
            # Clear existing hierarchy data for fresh sync
            db.query(DeveloperHierarchy).delete()
            db.commit()
            logger.info("Cleared existing developer hierarchy data")
            
            # Sync fresh data from Google Sheets
            inserted, updated, errors = sheets_service.sync_to_database(db)
            total_records = db.query(DeveloperHierarchy).count()
            
            logger.info("=" * 60)
            logger.info(f"✅ Google Sheets sync complete:")
            logger.info(f"   - Inserted: {inserted}")
            logger.info(f"   - Updated: {updated}")
            logger.info(f"   - Errors: {errors}")
            logger.info(f"   - Total developers: {total_records}")
            logger.info("=" * 60)
        finally:
            db.close()
            
    except Exception as e:
        logger.error(f"Failed to sync Google Sheets on startup: {str(e)}")
        logger.warning("Application will continue, but hierarchy data may be outdated")
        # Continue anyway to allow the app to start
    
    # Update allowed domains from GitHub on startup
    try:
        logger.info("=" * 60)
<<<<<<< HEAD
        logger.info("Loading domain configuration...")
        logger.info("=" * 60)
        
        from config import settings
        logger.info(f"✅ Domains loaded: {len(settings.allowed_domains)} domains")
        logger.info(f"   Domains: {', '.join(settings.allowed_domains)}")
        logger.info("=" * 60)
    except Exception as e:
        logger.error(f"Failed to load domains: {str(e)}")
=======
        logger.info("Updating allowed domains from GitHub repo...")
        logger.info("=" * 60)
        
        from config import update_allowed_domains, settings
        success = update_allowed_domains(force=True)
        
        if success:
            logger.info(f"✅ Domains updated: {len(settings.allowed_domains)} domains discovered")
            logger.info(f"   Domains: {', '.join(settings.allowed_domains)}")
        else:
            logger.warning(f"⚠️  Using fallback domain list: {len(settings.allowed_domains)} domains")
        
        logger.info("=" * 60)
    except Exception as e:
        logger.error(f"Failed to update domains from GitHub: {str(e)}")
>>>>>>> 89702529
        logger.warning("Application will continue with fallback domain list")
        # Continue anyway to allow the app to start
    
    # Start background sync task
    background_task = None
    domain_refresh_task = None
    try:
        from background_tasks import start_background_sync, start_domain_refresh
        background_task = asyncio.create_task(start_background_sync(manager))
        domain_refresh_task = asyncio.create_task(start_domain_refresh())
        logger.info("Background sync and domain refresh tasks started")
    except ImportError as e:
        logger.warning(f"Background sync module not available: {str(e)}")
    except Exception as e:
        logger.error(f"Failed to start background sync: {str(e)}")
    
    # Do initial sync (disabled for faster startup, can be triggered manually)
    # try:
    #     github_service = GitHubService()
    #     from database import SessionLocal
    #     db = SessionLocal()
    #     logger.info("Performing initial GitHub sync...")
    #     github_service.sync_all_prs(db, since_days=30)
    #     db.close()
    # except Exception as e:
    #     logger.error(f"Error during initial sync: {str(e)}")
    
    yield
    
    # Shutdown
    logger.info("Shutting down...")
    
    # Cancel background periodic sync task
    if background_task:
        logger.info("Cancelling background periodic sync task...")
        background_task.cancel()
        try:
            await background_task
        except asyncio.CancelledError:
            logger.info("Background periodic sync task cancelled")
    
    # Cancel domain refresh task
    if domain_refresh_task:
        logger.info("Cancelling domain refresh task...")
        domain_refresh_task.cancel()
        try:
            await domain_refresh_task
        except asyncio.CancelledError:
            logger.info("Domain refresh task cancelled")
    
    # Cancel all active manual sync tasks
    if active_sync_tasks:
        logger.info(f"Cancelling {len(active_sync_tasks)} active sync task(s)...")
        for task in list(active_sync_tasks):
            task.cancel()
        
        # Wait briefly for cancellation (don't block forever)
        try:
            await asyncio.wait(active_sync_tasks, timeout=2.0)
        except asyncio.TimeoutError:
            logger.warning("Some sync tasks did not cancel in time")
        
        logger.info("Active sync tasks cancelled")
    
    # Shutdown thread pool without waiting for pending tasks
    logger.info("Shutting down thread pool executor...")
    sync_executor.shutdown(wait=False, cancel_futures=True)
    
    logger.info("Shutdown complete")

app = FastAPI(
    title="TAU Dashboard API",
    description="Dashboard for tracking PR metrics",
    version="1.0.0",
    lifespan=lifespan
)

# CORS middleware - import settings at the top of this file
from config import settings

app.add_middleware(
    CORSMiddleware,
    allow_origins=["*"],  # Allow all origins
    allow_credentials=True,
    allow_methods=["*"],
    allow_headers=["*"],
)

@app.get("/")
def read_root():
    return {"message": "TAU Dashboard API", "status": "running"}

@app.get("/api/overview", response_model=DashboardOverview)
@app.get("/api/dashboard", response_model=DashboardOverview)  # Alias for compatibility
def get_dashboard_overview(db: Session = Depends(get_db)):
    """Get overall dashboard metrics."""
    try:
        from config import settings
        
        total_prs = db.query(PullRequest).count()
        open_prs = db.query(PullRequest).filter_by(state='open').count()
        merged_prs = db.query(PullRequest).filter_by(merged=True).count()
        
        total_developers = db.query(Developer).count()
        total_reviewers = db.query(Reviewer).count()
<<<<<<< HEAD
        # Only count allowed domains from config
        total_domains = db.query(DomainMetrics).filter(
            DomainMetrics.domain.in_(settings.allowed_domains)
        ).count()
=======
        # Count all allowed domains from config (not just those with PRs)
        total_domains = len(settings.allowed_domains)
>>>>>>> 89702529
        
        # Calculate average rework
        avg_rework = db.query(PullRequest).with_entities(
            func.avg(PullRequest.rework_count)
        ).scalar() or 0
        
        # Get recent activity
        recent_prs = db.query(PullRequest).order_by(
            PullRequest.created_at.desc()
        ).limit(10).all()
        
        # Get last sync time
        sync_state = db.query(SyncState).first()
        last_sync_time = sync_state.last_sync_time if sync_state else None
        
        return DashboardOverview(
            total_prs=total_prs,
            open_prs=open_prs,
            merged_prs=merged_prs,
            total_developers=total_developers,
            total_reviewers=total_reviewers,
            total_domains=total_domains,
            average_rework=round(avg_rework, 2),
            recent_activity=[{
                'title': pr.title,
                'state': pr.state,
                'developer': pr.developer_username,
                'created_at': pr.created_at
            } for pr in recent_prs],
            last_sync_time=last_sync_time
        )
    except Exception as e:
        logger.error(f"Error getting overview: {str(e)}")
        raise HTTPException(status_code=500, detail=str(e))

@app.get("/api/developers", response_model=PaginatedDevelopers)
def get_developer_metrics(
    limit: int = 200,  # Increased default limit
    offset: int = 0,
    sort_by: str = "total_prs",
    search: str = None,
    domain: str = None,
    db: Session = Depends(get_db)
):
<<<<<<< HEAD
    """Get developer metrics with pagination, search, and filters."""
=======
    """Get developer metrics with pagination, search, and filters. When domain is specified, shows domain-specific stats only."""
>>>>>>> 89702529
    try:
        # If domain filter is applied, calculate stats from PRs in that domain only
        if domain:
            from sqlalchemy import func, case
            
            # Build base query with domain filter
            pr_query = db.query(
                PullRequest.developer_username.label('username'),
                func.count(PullRequest.id).label('total_prs'),
                func.sum(case((PullRequest.state == 'open', 1), else_=0)).label('open_prs'),
                func.sum(case((PullRequest.merged == True, 1), else_=0)).label('merged_prs'),
                func.sum(PullRequest.rework_count).label('total_rework'),
                func.avg(case((PullRequest.merged == True, PullRequest.rework_count), else_=None)).label('avg_rework')
            ).filter(
                PullRequest.domain == domain
            ).group_by(PullRequest.developer_username)
            
            # Apply search filter
            if search:
                pr_query = pr_query.filter(PullRequest.developer_username.ilike(f"%{search}%"))
            
            # Get all results for sorting and pagination
            results = pr_query.all()
            
            # Sort results
            if sort_by == "total_prs":
                results = sorted(results, key=lambda x: x.total_prs or 0, reverse=True)
            elif sort_by == "open_prs":
                results = sorted(results, key=lambda x: x.open_prs or 0, reverse=True)
            elif sort_by == "merged_prs":
                results = sorted(results, key=lambda x: x.merged_prs or 0, reverse=True)
            elif sort_by == "total_rework":
                results = sorted(results, key=lambda x: x.total_rework or 0, reverse=True)
            
            total = len(results)
            
            # Apply pagination
            paginated_results = results[offset:offset + limit]
            
            # Build response with domain-specific stats and domain list
            from datetime import datetime, timezone
            developers_data = []
            for result in paginated_results:
                # Get domains this developer has worked on (for display)
                dev_domains_query = db.query(PullRequest.domain).filter(
                    PullRequest.developer_username == result.username
                ).distinct()
                dev_domains = [d[0] for d in dev_domains_query.all() if d[0] and d[0] in settings.allowed_domains]
                
                # Calculate merge rate for this domain only
                merge_rate = (result.merged_prs / result.total_prs * 100) if result.total_prs else 0
                
                developers_data.append({
                    'id': 0,  # Placeholder ID for domain-filtered view
                    'username': result.username,
                    'github_login': result.username,
                    'total_prs': result.total_prs or 0,
                    'open_prs': result.open_prs or 0,
                    'merged_prs': result.merged_prs or 0,
                    'total_rework': result.total_rework or 0,
                    'last_updated': datetime.now(timezone.utc),
                    'metrics': {
                        'avg_rework': round(result.avg_rework or 0, 2),
                        'merge_rate': round(merge_rate, 2),
                        'domains': dev_domains
                    }
                })
            
            return PaginatedDevelopers(
                data=developers_data,
                total=total,
                limit=limit,
                offset=offset
            )
        
        # No domain filter - return global stats from Developer table with enriched metrics
        query = db.query(Developer)
        
        # Apply search filter (by username)
        if search:
            query = query.filter(Developer.username.ilike(f"%{search}%"))
        
<<<<<<< HEAD
        # Apply domain filter
        if domain:
            # Filter developers who have PRs in this domain
            # Get usernames of developers in this domain from PullRequest table
            from sqlalchemy import distinct
            pr_subquery = db.query(distinct(PullRequest.developer_username)).filter(
                PullRequest.domain == domain
            )
            developer_usernames = [username[0] for username in pr_subquery.all() if username[0]]
            if developer_usernames:
                query = query.filter(Developer.username.in_(developer_usernames))
        
=======
>>>>>>> 89702529
        # Get total count after filters
        total = query.count()
        
        # Apply sorting
        if sort_by == "total_prs":
            query = query.order_by(Developer.total_prs.desc())
        elif sort_by == "open_prs":
            query = query.order_by(Developer.open_prs.desc())
        elif sort_by == "merged_prs":
            query = query.order_by(Developer.merged_prs.desc())
        elif sort_by == "total_rework":
            query = query.order_by(Developer.total_rework.desc())
        
        # Apply pagination
        developers = query.offset(offset).limit(limit).all()
        
<<<<<<< HEAD
        # Build developer metrics with emails from developer_hierarchy
        developer_metrics = []
        for dev in developers:
            # Get email by matching github_login with github_user from developer_hierarchy
            email = get_developer_email(dev.github_login, db)
            
            # Convert to dict, add email, then create DeveloperMetrics
            dev_dict = {
                'id': dev.id,
                'username': dev.username,
                'github_login': dev.github_login,
                'email': email,
                'total_prs': dev.total_prs,
                'open_prs': dev.open_prs,
                'merged_prs': dev.merged_prs,
                'total_rework': dev.total_rework,
                'last_updated': dev.last_updated,
                'metrics': dev.metrics
            }
            developer_metrics.append(DeveloperMetrics(**dev_dict))
        
        return PaginatedDevelopers(
            data=developer_metrics,
=======
        # Enrich developer data with domains
        enriched_developers = []
        for developer in developers:
            developer_dict = {
                'id': developer.id,
                'username': developer.username,
                'github_login': developer.github_login,
                'total_prs': developer.total_prs,
                'open_prs': developer.open_prs,
                'merged_prs': developer.merged_prs,
                'total_rework': developer.total_rework,
                'last_updated': developer.last_updated,
                'metrics': developer.metrics or {}
            }
            
            # Add domains this developer has worked on
            dev_domains_query = db.query(PullRequest.domain).filter(
                PullRequest.developer_username == developer.username
            ).distinct()
            developer_dict['metrics']['domains'] = [d[0] for d in dev_domains_query.all() if d[0] and d[0] in settings.allowed_domains]
            
            enriched_developers.append(developer_dict)
        
        return PaginatedDevelopers(
            data=enriched_developers,
>>>>>>> 89702529
            total=total,
            limit=limit,
            offset=offset
        )
    except Exception as e:
        logger.error(f"Error getting developer metrics: {str(e)}")
        raise HTTPException(status_code=500, detail=str(e))

@app.get("/api/developers/{username}", response_model=DeveloperMetrics)
def get_developer_details(username: str, db: Session = Depends(get_db)):
    """Get detailed metrics for a specific developer."""
    developer = db.query(Developer).filter_by(username=username).first()
    if not developer:
        raise HTTPException(status_code=404, detail="Developer not found")
    
    # Get recent PRs
    recent_prs = db.query(PullRequest).filter_by(
        developer_username=username
    ).order_by(PullRequest.created_at.desc()).limit(10).all()
    
    developer.metrics['recent_prs'] = [{
        'title': pr.title,
        'state': pr.state,
        'labels': pr.labels,
        'rework_count': pr.rework_count,
        'created_at': pr.created_at
    } for pr in recent_prs]
    
    return DeveloperMetrics.from_orm(developer)

@app.get("/api/reviewers", response_model=PaginatedReviewers)
def get_reviewer_metrics(
    limit: int = 200,  # Increased default limit
    offset: int = 0,
    sort_by: str = "total_reviews",
    search: str = None,
    domain: str = None,
    db: Session = Depends(get_db)
):
<<<<<<< HEAD
    """Get reviewer metrics with pagination, search, and filters."""
=======
    """Get reviewer metrics with pagination, search, and filters. When domain is specified, shows domain-specific stats only."""
>>>>>>> 89702529
    try:
        # If domain filter is applied, calculate stats from Reviews in that domain only
        if domain:
            from sqlalchemy import func, case
            
            # Build base query with domain filter (join Review with PullRequest)
            review_query = db.query(
                Review.reviewer_login.label('username'),
                func.count(Review.id).label('total_reviews'),
                func.sum(case((Review.state == 'APPROVED', 1), else_=0)).label('approved_reviews'),
                func.sum(case((Review.state == 'CHANGES_REQUESTED', 1), else_=0)).label('changes_requested'),
                func.sum(case((Review.state == 'COMMENTED', 1), else_=0)).label('commented')
            ).join(
                PullRequest, Review.pull_request_id == PullRequest.id
            ).filter(
                PullRequest.domain == domain
            ).group_by(Review.reviewer_login)
            
            # Apply search filter
            if search:
                review_query = review_query.filter(Review.reviewer_login.ilike(f"%{search}%"))
            
            # Get all results for sorting and pagination
            results = review_query.all()
            
            # Sort results
            if sort_by == "total_reviews":
                results = sorted(results, key=lambda x: x.total_reviews or 0, reverse=True)
            elif sort_by == "approved_reviews":
                results = sorted(results, key=lambda x: x.approved_reviews or 0, reverse=True)
            elif sort_by == "changes_requested":
                results = sorted(results, key=lambda x: x.changes_requested or 0, reverse=True)
            
            total = len(results)
            
            # Apply pagination
            paginated_results = results[offset:offset + limit]
            
            # Build response with domain-specific stats and domain list
            from datetime import datetime, timezone
            reviewers_data = []
            for result in paginated_results:
                # Get domains this reviewer has worked on (for display)
                rev_domains_query = db.query(PullRequest.domain).join(
                    Review, Review.pull_request_id == PullRequest.id
                ).filter(
                    Review.reviewer_login == result.username
                ).distinct()
                rev_domains = [d[0] for d in rev_domains_query.all() if d[0] and d[0] in settings.allowed_domains]
                
                # Calculate approval rate for this domain only
                approval_rate = (result.approved_reviews / result.total_reviews * 100) if result.total_reviews else 0
                
                # Get recent reviews in this domain
                recent_reviews = db.query(Review).join(
                    PullRequest, Review.pull_request_id == PullRequest.id
                ).filter(
                    Review.reviewer_login == result.username,
                    PullRequest.domain == domain
                ).order_by(Review.submitted_at.desc()).limit(5).all()
                
                recent_reviews_list = [
                    {
                        'pr_title': db.query(PullRequest).filter_by(id=review.pull_request_id).first().title if db.query(PullRequest).filter_by(id=review.pull_request_id).first() else 'N/A',
                        'state': review.state,
                        'submitted_at': review.submitted_at.isoformat() if review.submitted_at else None
                    }
                    for review in recent_reviews
                ]
                
                reviewers_data.append({
                    'id': 0,  # Placeholder ID for domain-filtered view
                    'username': result.username,
                    'total_reviews': result.total_reviews or 0,
                    'approved_reviews': result.approved_reviews or 0,
                    'changes_requested': result.changes_requested or 0,
                    'last_updated': datetime.now(timezone.utc),
                    'metrics': {
                        'commented': result.commented or 0,
                        'approval_rate': round(approval_rate, 2),
                        'domains': rev_domains,
                        'recent_reviews': recent_reviews_list
                    }
                })
            
            return PaginatedReviewers(
                data=reviewers_data,
                total=total,
                limit=limit,
                offset=offset
            )
        
        # No domain filter - return global stats from Reviewer table with enriched metrics
        query = db.query(Reviewer)
        
        # Apply search filter (by username)
        if search:
            query = query.filter(Reviewer.username.ilike(f"%{search}%"))
        
<<<<<<< HEAD
        # Apply domain filter
        if domain:
            # Filter reviewers who have reviewed PRs in this domain
            # Get reviewer usernames from Review table joined with PRs in this domain
            from sqlalchemy import distinct
            review_subquery = db.query(distinct(Review.reviewer_login)).join(
                PullRequest, Review.pull_request_id == PullRequest.id
            ).filter(
                PullRequest.domain == domain
            )
            reviewer_usernames = [username[0] for username in review_subquery.all() if username[0]]
            if reviewer_usernames:
                query = query.filter(Reviewer.username.in_(reviewer_usernames))
        
=======
>>>>>>> 89702529
        # Get total count after filters
        total = query.count()
        
        # Apply sorting
        if sort_by == "total_reviews":
            query = query.order_by(Reviewer.total_reviews.desc())
        elif sort_by == "approved_reviews":
            query = query.order_by(Reviewer.approved_reviews.desc())
        elif sort_by == "changes_requested":
            query = query.order_by(Reviewer.changes_requested.desc())
        
        # Apply pagination
        reviewers = query.offset(offset).limit(limit).all()
        
<<<<<<< HEAD
        # Build reviewer metrics with emails and roles from developer_hierarchy
        reviewer_metrics = []
        for rev in reviewers:
            # Get email and role by matching username with github_user from developer_hierarchy
            email, role = get_reviewer_info(rev.username, db)
            
            # Convert to dict, add email and role, then create ReviewerMetrics
            rev_dict = {
                'id': rev.id,
                'username': rev.username,
                'email': email,
                'role': role,
                'total_reviews': rev.total_reviews,
                'approved_reviews': rev.approved_reviews,
                'changes_requested': rev.changes_requested,
                'last_updated': rev.last_updated,
                'metrics': rev.metrics
            }
            reviewer_metrics.append(ReviewerMetrics(**rev_dict))
        
        return PaginatedReviewers(
            data=reviewer_metrics,
=======
        # Enrich reviewer data with domains and recent reviews
        enriched_reviewers = []
        for reviewer in reviewers:
            reviewer_dict = {
                'id': reviewer.id,
                'username': reviewer.username,
                'total_reviews': reviewer.total_reviews,
                'approved_reviews': reviewer.approved_reviews,
                'changes_requested': reviewer.changes_requested,
                'last_updated': reviewer.last_updated,
                'metrics': reviewer.metrics or {}
            }
            
            # Add domains this reviewer has worked on
            rev_domains_query = db.query(PullRequest.domain).join(
                Review, Review.pull_request_id == PullRequest.id
            ).filter(
                Review.reviewer_login == reviewer.username
            ).distinct()
            reviewer_dict['metrics']['domains'] = [d[0] for d in rev_domains_query.all() if d[0] and d[0] in settings.allowed_domains]
            
            # Add recent reviews
            recent_reviews = db.query(Review).join(
                PullRequest, Review.pull_request_id == PullRequest.id
            ).filter(
                Review.reviewer_login == reviewer.username
            ).order_by(Review.submitted_at.desc()).limit(5).all()
            
            reviewer_dict['metrics']['recent_reviews'] = [
                {
                    'pr_title': db.query(PullRequest).filter_by(id=review.pull_request_id).first().title if db.query(PullRequest).filter_by(id=review.pull_request_id).first() else 'N/A',
                    'state': review.state,
                    'submitted_at': review.submitted_at.isoformat() if review.submitted_at else None
                }
                for review in recent_reviews
            ]
            
            enriched_reviewers.append(reviewer_dict)
        
        return PaginatedReviewers(
            data=enriched_reviewers,
>>>>>>> 89702529
            total=total,
            limit=limit,
            offset=offset
        )
    except Exception as e:
        logger.error(f"Error getting reviewer metrics: {str(e)}")
        raise HTTPException(status_code=500, detail=str(e))

@app.get("/api/statuses/list")
def get_statuses_list(db: Session = Depends(get_db)):
    """Get list of all unique developer statuses from hierarchy table"""
    try:
        # Get all unique statuses from developer_hierarchy
        statuses = db.query(DeveloperHierarchy.status).filter(
            DeveloperHierarchy.status.isnot(None)
        ).distinct().all()
        
        # Extract and sort
        result = sorted([status for (status,) in statuses if status])
        
        logger.info(f"Returning {len(result)} statuses: {result}")
        return result
    except Exception as e:
        logger.error(f"Error getting statuses list: {str(e)}")
        raise HTTPException(status_code=500, detail=str(e))


@app.get("/api/domains", response_model=List[DomainMetricsResponse])
def get_domain_metrics(db: Session = Depends(get_db)):
<<<<<<< HEAD
    """Get metrics for allowed domains only."""
    try:
        # Filter to show only allowed domains from config
        domains = db.query(DomainMetrics).filter(
            DomainMetrics.domain.in_(settings.allowed_domains)
        ).order_by(DomainMetrics.total_tasks.desc()).all()
=======
    """Get metrics for allowed domains only, sorted by GitHub creation date (newest first)."""
    from database import Domain
    try:
        # Get domains with GitHub creation dates for sorting
        domain_order = db.query(Domain).filter(
            Domain.domain_name.in_(settings.allowed_domains),
            Domain.is_active == True
        ).order_by(Domain.github_created_at.desc().nullslast()).all()
        
        # Create ordering map
        domain_order_map = {d.domain_name: idx for idx, d in enumerate(domain_order)}
        
        # Get domain metrics
        domains = db.query(DomainMetrics).filter(
            DomainMetrics.domain.in_(settings.allowed_domains)
        ).all()
        
        # Sort by GitHub creation date using the order map
        domains.sort(key=lambda x: domain_order_map.get(x.domain, 999))
        
>>>>>>> 89702529
        return [DomainMetricsResponse.from_orm(dom) for dom in domains]
    except Exception as e:
        logger.error(f"Error getting domain metrics: {str(e)}")
        raise HTTPException(status_code=500, detail=str(e))

@app.get("/api/domains/list")
def get_domains_list(db: Session = Depends(get_db)):
<<<<<<< HEAD
    """Get list of allowed domains with IDs."""
    from database import Domain
    try:
        # Filter to show only allowed domains from config
        domains = db.query(Domain).filter(
            Domain.domain_name.in_(settings.allowed_domains)
        ).order_by(Domain.domain_name).all()
        
        return {
            'domains': [
                {
                    'id': domain.id,
                    'name': domain.domain_name
                }
                for domain in domains
            ]
        }
=======
    """Get list of all allowed domains with IDs (includes domains without PRs)."""
    from database import Domain
    try:
        # Get all domains from DB that are in allowed list
        db_domains = db.query(Domain).filter(
            Domain.domain_name.in_(settings.allowed_domains),
            Domain.is_active == True
        ).order_by(Domain.github_created_at.desc().nullslast(), Domain.domain_name).all()
        
        # Create a map of existing domains
        db_domain_map = {d.domain_name: d for d in db_domains}
        
        # Build result list - include ALL allowed domains (even if not in DB yet)
        result = []
        for domain_name in settings.allowed_domains:
            if domain_name in db_domain_map:
                domain = db_domain_map[domain_name]
                result.append({
                    'id': domain.id,
                    'name': domain.domain_name
                })
            else:
                # Domain exists in config but not in DB yet (no PRs)
                # Create a temporary entry (will be created properly on next domain sync)
                result.append({
                    'id': 0,  # Placeholder ID
                    'name': domain_name
                })
        
        return {'domains': result}
>>>>>>> 89702529
    except Exception as e:
        logger.error(f"Error getting domains list: {str(e)}")
        raise HTTPException(status_code=500, detail=str(e))

@app.get("/api/domains/config/current")
def get_current_domains_config():
    """Get current allowed domains configuration."""
    from config import settings
    import time
    
    last_refresh_time = None
    if settings.last_domain_refresh:
        last_refresh_time = datetime.fromtimestamp(settings.last_domain_refresh, tz=timezone.utc).isoformat()
    
    return {
        'allowed_domains': sorted(settings.allowed_domains),
        'count': len(settings.allowed_domains),
        'dynamic_discovery_enabled': settings.enable_dynamic_domains,
        'last_refresh': last_refresh_time,
        'source': 'github_dynamic' if settings.enable_dynamic_domains else 'hardcoded_fallback'
    }

@app.post("/api/domains/config/refresh")
def refresh_domains_config():
    """Manually trigger domain refresh from GitHub."""
<<<<<<< HEAD
    from config import settings
    
    try:
        logger.info("Manual domain refresh triggered via API")
        
        # Return current domain configuration
        return {
            'status': 'success',
            'message': 'Domain configuration retrieved',
            'allowed_domains': sorted(settings.allowed_domains),
            'count': len(settings.allowed_domains)
        }
=======
    from config import update_allowed_domains, settings
    
    try:
        logger.info("Manual domain refresh triggered via API")
        success = update_allowed_domains(force=True)
        
        if success:
            return {
                'status': 'success',
                'message': 'Domains refreshed successfully',
                'allowed_domains': sorted(settings.allowed_domains),
                'count': len(settings.allowed_domains)
            }
        else:
            return {
                'status': 'error',
                'message': 'Failed to refresh domains from GitHub',
                'allowed_domains': sorted(settings.allowed_domains),
                'count': len(settings.allowed_domains)
            }
>>>>>>> 89702529
    except Exception as e:
        logger.error(f"Error refreshing domains via API: {str(e)}")
        raise HTTPException(status_code=500, detail=str(e))

@app.get("/api/domains/{domain}", response_model=DomainMetricsResponse)
def get_domain_details(domain: str, db: Session = Depends(get_db)):
    """Get detailed metrics for a specific domain."""
    domain_metrics = db.query(DomainMetrics).filter_by(domain=domain).first()
    if not domain_metrics:
        raise HTTPException(status_code=404, detail="Domain not found")
    
    # Get recent PRs for this domain
    recent_prs = db.query(PullRequest).filter_by(
        domain=domain
    ).order_by(PullRequest.created_at.desc()).limit(20).all()
    
    domain_metrics.detailed_metrics['recent_prs'] = [{
        'title': pr.title,
        'state': pr.state,
        'labels': pr.labels,
        'developer': pr.developer_username,
        'created_at': pr.created_at
    } for pr in recent_prs]
    
    return DomainMetricsResponse.from_orm(domain_metrics)

@app.get("/api/pr-states", response_model=PRStateDistribution)
def get_pr_state_distribution(
    domain: Optional[str] = None,
    db: Session = Depends(get_db)
):
    """Get PR state distribution by labels."""
    try:
        query = db.query(PullRequest)
        if domain:
            query = query.filter_by(domain=domain)
        
        prs = query.all()
        
        distribution = {
            'expert_review_pending': 0,
            'calibrator_review_pending': 0,
            'expert_approved': 0,
            'ready_to_merge': 0,
            'merged': 0,
            'other': 0
        }
        
        for pr in prs:
            if pr.merged:
                distribution['merged'] += 1
            elif 'ready to merge' in [l.lower() for l in pr.labels]:
                distribution['ready_to_merge'] += 1
            elif 'expert approved' in [l.lower() for l in pr.labels]:
                distribution['expert_approved'] += 1
            elif 'calibrator review pending' in [l.lower() for l in pr.labels]:
                distribution['calibrator_review_pending'] += 1
            elif 'expert review pending' in [l.lower() for l in pr.labels]:
                distribution['expert_review_pending'] += 1
            else:
                distribution['other'] += 1
        
        return PRStateDistribution(
            domain=domain,
            distribution=distribution,
            total=len(prs)
        )
    except Exception as e:
        logger.error(f"Error getting PR state distribution: {str(e)}")
        raise HTTPException(status_code=500, detail=str(e))

@app.get("/api/prs", response_model=List[PullRequestResponse])
def get_pull_requests(
    state: Optional[str] = None,
    domain: Optional[str] = None,
    developer: Optional[str] = None,
    limit: int = 50,
    offset: int = 0,
    db: Session = Depends(get_db)
):
    """Get pull requests with filters."""
    try:
        query = db.query(PullRequest)
        
        if state:
            if state == 'merged':
                query = query.filter_by(merged=True)
            else:
                query = query.filter_by(state=state)
        
        if domain:
            query = query.filter_by(domain=domain)
        
        if developer:
            query = query.filter_by(developer_username=developer)
        
        prs = query.order_by(PullRequest.created_at.desc()).offset(offset).limit(limit).all()
        
        return [PullRequestResponse.from_orm(pr) for pr in prs]
    except Exception as e:
        logger.error(f"Error getting pull requests: {str(e)}")
        raise HTTPException(status_code=500, detail=str(e))

class SyncRequest(BaseModel):
    since_days: int = 60
    force_full: bool = False  # Allow forcing a full sync

def _perform_sync(db_url: str, since_days: int, force_full: bool):
    """
    Perform sync in a separate thread to avoid blocking the event loop.
    This function runs in a thread pool executor.
    """
    from database import SessionLocal
    
    db = SessionLocal()
    try:
        github_service = GitHubService()
        
        # Determine if we should do full or incremental sync
        do_full_sync = force_full or should_do_full_sync(db, since_days)
        sync_desc = get_sync_description(db, since_days)
        
        logger.info(f"Starting {sync_desc} (non-blocking)")
        
        if do_full_sync:
            # Full sync - fetch last N days
            count = github_service.sync_all_prs(db, since_days=since_days)
            sync_type = "full"
        else:
            # Incremental sync - only fetch updates since last sync
            last_sync = get_last_sync_time(db)
            count = github_service.get_incremental_updates(db, last_sync)
            sync_type = "incremental"
        
        logger.info(f"Sync completed successfully - {sync_type} sync processed {count} PRs")
        
        return {
            'count': count,
            'sync_type': sync_type,
            'description': sync_desc
        }
    except Exception as e:
        logger.error(f"Error in sync thread: {str(e)}")
        raise
    finally:
        db.close()

@app.post("/api/sync")
async def trigger_sync(
    request: SyncRequest = SyncRequest(),
    db: Session = Depends(get_db)
):
    """
    Manually trigger GitHub sync (fire-and-forget, truly non-blocking).
    
    Smart sync logic:
    - First sync: Fetches last 60 days (full sync)
    - Subsequent syncs: Only fetches updates since last sync (incremental)
    - If last sync was >7 days ago: Does a full sync again
    - force_full=True: Forces a full sync regardless
    
    Returns immediately. WebSocket will notify when complete.
    """
    try:
        from config import settings
        
        # Get sync info before starting
        sync_desc = get_sync_description(db, request.since_days)
        do_full_sync = request.force_full or should_do_full_sync(db, request.since_days)
        sync_type = "full" if do_full_sync else "incremental"
        
        # Background task to run sync and notify when done
        async def run_sync_and_notify():
            task = asyncio.current_task()
            try:
                loop = asyncio.get_event_loop()
                result = await loop.run_in_executor(
                    sync_executor,
                    _perform_sync,
                    settings.database_url,
                    request.since_days,
                    request.force_full
                )
                
                # Notify clients via WebSocket when done
                await manager.broadcast({
                    'type': 'sync_complete',
                    'data': {
                        'synced_count': result['count'],
                        'sync_type': result['sync_type'],
                        'description': result['description']
                    }
                })
                logger.info(f"✅ Sync complete, notified clients: {result['count']} PRs")
            except asyncio.CancelledError:
                logger.info("Sync task cancelled during shutdown")
                raise
            except Exception as e:
                logger.error(f"❌ Error in background sync: {str(e)}")
                await manager.broadcast({
                    'type': 'sync_error',
                    'data': {'error': str(e)}
                })
            finally:
                # Remove task from active set
                if task in active_sync_tasks:
                    active_sync_tasks.discard(task)
        
        # Start sync in background (don't await)
        task = asyncio.create_task(run_sync_and_notify())
        active_sync_tasks.add(task)
        
        # Return immediately
        logger.info(f"🚀 Sync started in background: {sync_desc}")
        return {
            "status": "started", 
            "message": "Sync running in background",
            "sync_type": sync_type,
            "description": sync_desc
        }
    except Exception as e:
        logger.error(f"Error starting sync: {str(e)}")
        import traceback
        logger.error(f"Traceback: {traceback.format_exc()}")
        raise HTTPException(status_code=500, detail=str(e))

def normalize_domain(domain: str) -> str:
    """Normalize domain name - return recognized domain or 'Others'
    
    Compares domain (case-insensitive) against recognized domains list.
    Returns the recognized domain name if found, otherwise returns 'Others'.
    """
    if not domain:
        return 'Others'
    
    domain_lower = domain.lower().strip()
    
    # Check if domain matches any recognized domain (case-insensitive)
    for recognized in settings.allowed_domains:
        if domain_lower == recognized.lower():
            return recognized
    
    return 'Others'


def calculate_metrics_from_prs(prs: List[PullRequest]) -> dict:
    """Calculate aggregation metrics from PR list"""
    total_tasks = len(prs)
    completed_tasks = sum(1 for pr in prs if pr.merged)
    
    # Rework % = (sum of all rework_count / total tasks) * 100
    total_rework = sum(pr.rework_count for pr in prs)
    rework_percentage = (total_rework / total_tasks * 100) if total_tasks > 0 else 0.0
    
    # Rejected = closed but not merged OR has 'rejected' label
    rejected_count = sum(1 for pr in prs 
                        if (pr.state == 'closed' and not pr.merged) or 
                        any(l.lower() == 'rejected' for l in pr.labels))
    
    # Delivery ready = has relevant labels
    delivery_ready_tasks = sum(1 for pr in prs 
                               if any(l.lower() in ['ready to merge', 'delivery ready', 'expert approved'] 
                                     for l in pr.labels))
    
    return {
        'total_tasks': total_tasks,
        'completed_tasks': completed_tasks,
        'rework_percentage': round(rework_percentage, 2),
        'rejected_count': rejected_count,
        'delivery_ready_tasks': delivery_ready_tasks
    }




@app.get("/api/aggregation/domains", response_model=List[AggregationMetrics])
def get_domain_aggregation(db: Session = Depends(get_db)):
    """Domain-wise aggregation from PullRequest table with normalized domains"""
    try:
        # Get all PRs
        all_prs = db.query(PullRequest).filter(PullRequest.domain.isnot(None)).all()
        
        # Group PRs by normalized domain
        domain_prs = {}
        for pr in all_prs:
            normalized = normalize_domain(pr.domain)
            if normalized not in domain_prs:
                domain_prs[normalized] = []
            domain_prs[normalized].append(pr)
        
        # Calculate metrics for each domain
        results = []
        for domain, prs in domain_prs.items():
            metrics = calculate_metrics_from_prs(prs)
            results.append(AggregationMetrics(name=domain, **metrics))
        
        # Sort: allowed domains alphabetically, then Others at the end
        recognized_results = sorted(
            [r for r in results if r.name in settings.allowed_domains],
            key=lambda x: x.name
        )
        others_results = [r for r in results if r.name == 'Others']
        
        return recognized_results + others_results
    except Exception as e:
        logger.error(f"Error in domain aggregation: {str(e)}")
        raise HTTPException(status_code=500, detail=str(e))


@app.get("/api/aggregation/trainers", response_model=List[AggregationMetrics])
def get_trainer_aggregation(
    domain: Optional[str] = None, 
    status: Optional[str] = None,
    db: Session = Depends(get_db)
):
    """Trainer-wise aggregation - shows all developers from PRs with their emails
    
    Args:
        domain: Optional normalized domain filter (e.g., 'enterprise_wiki', 'Others')
        status: Optional developer status filter (e.g., 'Active', 'Onboarding')
    """
    try:
        from sqlalchemy import func
        
        # Get developers to include based on status filter
        if status:
            developers_query = db.query(DeveloperHierarchy.github_user).filter(
                DeveloperHierarchy.status == status,
                DeveloperHierarchy.github_user.isnot(None)
            )
            allowed_github_users = set([user.lower() for (user,) in developers_query.all()])
        else:
            allowed_github_users = None
        
        # Get all PRs
        all_prs = db.query(PullRequest).filter(
            PullRequest.author_login.isnot(None)
        ).all()
        
        # Filter by status if provided
        if allowed_github_users is not None:
            all_prs = [pr for pr in all_prs if pr.author_login.lower() in allowed_github_users]
        
        # Filter by normalized domain if provided
        if domain:
            filtered_prs = []
            for pr in all_prs:
                if normalize_domain(pr.domain) == domain:
                    filtered_prs.append(pr)
            all_prs = filtered_prs
        
        # Group PRs by author_login
        author_prs = {}
        for pr in all_prs:
            if pr.author_login:
                if pr.author_login not in author_prs:
                    author_prs[pr.author_login] = []
                author_prs[pr.author_login].append(pr)
        
        # Calculate metrics for each developer
        results = []
        for author_login, prs in author_prs.items():
            metrics = calculate_metrics_from_prs(prs)
            
            # Get email from the first PR (they should all have the same email)
            author_email = None
            for pr in prs:
                if pr.author_email:
                    author_email = pr.author_email
                    break
            
            results.append(AggregationMetrics(
                name=author_login,
                email=author_email,
                **metrics
            ))
        
        return sorted(results, key=lambda x: x.total_tasks, reverse=True)
    except Exception as e:
        logger.error(f"Error in trainer aggregation: {str(e)}")
        raise HTTPException(status_code=500, detail=str(e))


@app.post("/api/google-sheets/sync")
def sync_google_sheets(db: Session = Depends(get_db)):
    """
    Sync hierarchy data from Google Sheets to DeveloperHierarchy table
    Clears existing data and performs fresh sync to ensure data is up-to-date
    """
    try:
        logger.info("Manual Google Sheets sync triggered")
        sheets_service = GoogleSheetsService()
        
        # Clear existing hierarchy data for fresh sync
        db.query(DeveloperHierarchy).delete()
        db.commit()
        logger.info("Cleared existing developer hierarchy data")
        
        # Sync fresh data from Google Sheets
        inserted, updated, errors = sheets_service.sync_to_database(db)
        
        # Get total count
        total_records = db.query(DeveloperHierarchy).count()
        
        logger.info(f"Manual sync complete: {inserted} inserted, {updated} updated, {errors} errors, {total_records} total")
        
        return {
            "status": "success",
            "inserted": inserted,
            "updated": updated,
            "errors": errors,
            "total_records": total_records,
            "message": f"✅ Hierarchy refreshed: {total_records} developers synced from Google Sheets ({inserted} new, {errors} skipped)."
        }
    except FileNotFoundError as e:
        logger.error(f"Service account file not found: {str(e)}")
        raise HTTPException(status_code=400, detail=str(e))
    except Exception as e:
        logger.error(f"Error syncing Google Sheets: {str(e)}")
        raise HTTPException(status_code=500, detail=str(e))


@app.get("/api/developer-hierarchy")
def get_developer_hierarchy(db: Session = Depends(get_db)):
    """Get all developer hierarchy records"""
    try:
        records = db.query(DeveloperHierarchy).all()
        return [
            {
                "id": r.id,
                "github_user": r.github_user,
                "turing_email": r.turing_email,
                "role": r.role,
                "status": r.status,
                "pod_lead_email": r.pod_lead_email,
                "calibrator_email": r.calibrator_email,
                "last_synced": r.last_synced
            }
            for r in records
        ]
    except Exception as e:
        logger.error(f"Error getting developer hierarchy: {str(e)}")
        raise HTTPException(status_code=500, detail=str(e))


@app.get("/api/aggregation/pod-leads", response_model=List[AggregationMetrics])
def get_pod_lead_aggregation(
    domain: Optional[str] = None,
    status: Optional[str] = None,
    db: Session = Depends(get_db)
):
    """
    POD Lead-wise aggregation - counts ALL PRs, groups by POD Lead
    
    Args:
        domain: Optional normalized domain filter (e.g., 'enterprise_wiki', 'Others')
        status: Optional developer status filter (e.g., 'Active', 'Onboarding')
    """
    try:
        from sqlalchemy import func
        
        # Track which PR authors have been assigned to a POD Lead
        assigned_authors = set()
        
        # Get all unique pod leads from hierarchy
        pod_leads = db.query(DeveloperHierarchy.pod_lead_email).filter(
            DeveloperHierarchy.pod_lead_email.isnot(None)
        ).distinct().all()
        
        results = []
        for (pod_lead_email,) in pod_leads:
            if not pod_lead_email:
                continue
            
            # Build query for ALL developers under this POD lead (not just trainers)
            devs_query = db.query(DeveloperHierarchy).filter(
                func.lower(DeveloperHierarchy.pod_lead_email) == pod_lead_email.lower()
            )
            
            # Apply status filter if provided
            if status:
                devs_query = devs_query.filter(DeveloperHierarchy.status == status)
            
            devs = devs_query.all()
            
            if not devs:
                continue
            
            # Get PRs for these developers (case-insensitive match)
            github_users = [d.github_user.lower() for d in devs if d.github_user]
            
            if not github_users:
                continue
            
            # Track assigned authors
            assigned_authors.update(github_users)
            
            # Query PRs with case-insensitive author_login match
            all_prs = db.query(PullRequest).filter(
                func.lower(PullRequest.author_login).in_(github_users)
            ).all()
            
            # Apply domain filter if provided
            if domain:
                filtered_prs = [pr for pr in all_prs if normalize_domain(pr.domain) == domain]
                all_prs = filtered_prs
            
            if all_prs:
                metrics = calculate_metrics_from_prs(all_prs)
                
                # Use email prefix as display name
                display_name = pod_lead_email.split('@')[0] if '@' in pod_lead_email else pod_lead_email
                
                # Count developers under this POD Lead
                dev_count = len(devs)
                
                results.append(AggregationMetrics(
                    name=display_name,
                    email=pod_lead_email,
                    trainer_count=dev_count,
                    **metrics
                ))
        
        # Add "Not Assigned" for PRs from developers without a POD Lead
        # Get all PR authors
        all_pr_authors = db.query(PullRequest.author_login).distinct().all()
        unassigned_authors = [author.lower() for (author,) in all_pr_authors if author.lower() not in assigned_authors]
        
        if unassigned_authors:
            # Query PRs for unassigned authors
            unassigned_prs = db.query(PullRequest).filter(
                func.lower(PullRequest.author_login).in_(unassigned_authors)
            ).all()
            
            # Apply domain filter if provided
            if domain:
                filtered_prs = [pr for pr in unassigned_prs if normalize_domain(pr.domain) == domain]
                unassigned_prs = filtered_prs
            
            if unassigned_prs:
                metrics = calculate_metrics_from_prs(unassigned_prs)
                
                results.append(AggregationMetrics(
                    name="Not Assigned",
                    email=None,
                    trainer_count=len(unassigned_authors),
                    **metrics
                ))
        
        return sorted(results, key=lambda x: x.total_tasks, reverse=True)
    except Exception as e:
        logger.error(f"Error in pod lead aggregation: {str(e)}")
        raise HTTPException(status_code=500, detail=str(e))


@app.get("/api/aggregation/calibrators", response_model=List[AggregationMetrics])
def get_calibrator_aggregation(
    domain: Optional[str] = None,
    status: Optional[str] = None,
    db: Session = Depends(get_db)
):
    """
    Calibrator-wise aggregation - counts ALL PRs, groups by Calibrator
    
    Args:
        domain: Optional normalized domain filter (e.g., 'enterprise_wiki', 'Others')
        status: Optional developer status filter (e.g., 'Active', 'Onboarding')
    """
    try:
        from sqlalchemy import func
        
        # Track which PR authors have been assigned to a Calibrator
        assigned_authors = set()
        
        # Get all unique calibrators from hierarchy
        calibrators = db.query(DeveloperHierarchy.calibrator_email).filter(
            DeveloperHierarchy.calibrator_email.isnot(None)
        ).distinct().all()
        
        results = []
        for (calibrator_email,) in calibrators:
            if not calibrator_email:
                continue
            
            # Count POD Leads under this calibrator
            pod_leads_query = db.query(DeveloperHierarchy).filter(
                func.lower(DeveloperHierarchy.calibrator_email) == calibrator_email.lower(),
                func.lower(DeveloperHierarchy.role) == 'pod lead'
            )
            if status:
                pod_leads_query = pod_leads_query.filter(DeveloperHierarchy.status == status)
            pod_leads_under_calibrator = pod_leads_query.all()
            pod_lead_count = len(pod_leads_under_calibrator)
            
            # Build query for ALL developers under this calibrator (not just trainers)
            devs_query = db.query(DeveloperHierarchy).filter(
                func.lower(DeveloperHierarchy.calibrator_email) == calibrator_email.lower()
            )
            
            # Apply status filter if provided
            if status:
                devs_query = devs_query.filter(DeveloperHierarchy.status == status)
            
            devs = devs_query.all()
            
            if not devs:
                continue
            
            # Get PRs for these developers (case-insensitive match)
            github_users = [d.github_user.lower() for d in devs if d.github_user]
            
            if not github_users:
                continue
            
            # Track assigned authors
            assigned_authors.update(github_users)
            
            # Query PRs with case-insensitive author_login match
            all_prs = db.query(PullRequest).filter(
                func.lower(PullRequest.author_login).in_(github_users)
            ).all()
            
            # Apply domain filter if provided
            if domain:
                filtered_prs = [pr for pr in all_prs if normalize_domain(pr.domain) == domain]
                all_prs = filtered_prs
            
            if all_prs:
                metrics = calculate_metrics_from_prs(all_prs)
                
                # Use email prefix as display name
                display_name = calibrator_email.split('@')[0] if '@' in calibrator_email else calibrator_email
                
                # Count developers under this Calibrator (excluding POD Leads for trainer count)
                all_dev_count = len(devs)
                trainer_count = all_dev_count - pod_lead_count
                
                results.append(AggregationMetrics(
                    name=display_name,
                    email=calibrator_email,
                    trainer_count=trainer_count,
                    pod_lead_count=pod_lead_count,
                    **metrics
                ))
        
        # Add "Not Assigned" for PRs from developers without a Calibrator
        # Get all PR authors
        all_pr_authors = db.query(PullRequest.author_login).distinct().all()
        unassigned_authors = [author.lower() for (author,) in all_pr_authors if author.lower() not in assigned_authors]
        
        if unassigned_authors:
            # Query PRs for unassigned authors
            unassigned_prs = db.query(PullRequest).filter(
                func.lower(PullRequest.author_login).in_(unassigned_authors)
            ).all()
            
            # Apply domain filter if provided
            if domain:
                filtered_prs = [pr for pr in unassigned_prs if normalize_domain(pr.domain) == domain]
                unassigned_prs = filtered_prs
            
            if unassigned_prs:
                metrics = calculate_metrics_from_prs(unassigned_prs)
                
                results.append(AggregationMetrics(
                    name="Not Assigned",
                    email=None,
                    trainer_count=len(unassigned_authors),
                    pod_lead_count=0,
                    **metrics
                ))
        
        return sorted(results, key=lambda x: x.total_tasks, reverse=True)
    except Exception as e:
        logger.error(f"Error in calibrator aggregation: {str(e)}")
        raise HTTPException(status_code=500, detail=str(e))


@app.websocket("/ws")
async def websocket_endpoint(websocket: WebSocket):
    """WebSocket endpoint for real-time updates."""
    await manager.connect(websocket)
    try:
        while True:
            # Keep connection alive
            await asyncio.sleep(1)
    except WebSocketDisconnect:
        manager.disconnect(websocket)

@app.get("/api/stats/timeline")
def get_timeline_stats(
    days: int = 30,
    domain: Optional[str] = None,
    db: Session = Depends(get_db)
):
    """Get timeline statistics for charts."""
    try:
        end_date = datetime.now(timezone.utc)
        start_date = end_date - timedelta(days=days)
        
        query = db.query(PullRequest).filter(
            PullRequest.created_at >= start_date
        )
        
        if domain:
            query = query.filter_by(domain=domain)
        
        prs = query.all()
        
        # Group by day
        timeline = {}
        for pr in prs:
            date_key = pr.created_at.strftime('%Y-%m-%d')
            if date_key not in timeline:
                timeline[date_key] = {
                    'created': 0,
                    'merged': 0,
                    'rework': 0
                }
            
            timeline[date_key]['created'] += 1
            if pr.merged:
                timeline[date_key]['merged'] += 1
            timeline[date_key]['rework'] += pr.rework_count
        
        return {
            'dates': sorted(timeline.keys()),
            'data': timeline
        }
    except Exception as e:
        logger.error(f"Error getting timeline stats: {str(e)}")
        raise HTTPException(status_code=500, detail=str(e))

@app.get("/api/interfaces")
def get_interface_metrics(
    db: Session = Depends(get_db)
):
    """Get interface metrics with complexity breakdown and weekly stats (interfaces 1-5 only)."""
    try:
        # Filter to show only interfaces 1-5
        interfaces = db.query(InterfaceMetrics).filter(
            InterfaceMetrics.interface_num >= 1,
            InterfaceMetrics.interface_num <= 5
        ).order_by(InterfaceMetrics.interface_num).all()
        
        result = []
        for interface in interfaces:
            # Format the interface data with all metrics
            interface_data = {
                'interface_num': interface.interface_num,
                'total_tasks': interface.total_tasks,
                'statuses': {
                    'discarded': interface.discarded,
                    'expert_approved': interface.expert_approved,
                    'expert_review_pending': interface.expert_review_pending,
                    'good_task': interface.good_task,
                    'merged': interface.merged,
                    'pending_review': interface.pending_review,
                    'pod_lead_approved': interface.pod_lead_approved,
                    'ready_to_merge': interface.ready_to_merge,
                    'resubmitted': interface.resubmitted
                },
                'rework': interface.rework,
                'complexity_breakdown': {
                    'merged': {
                        'expert': interface.merged_expert_count,
                        'hard': interface.merged_hard_count,
                        'medium': interface.merged_medium_count,
                        'total': interface.merged
                    },
                    'all_statuses': {  # All non-merged PRs
                        'expert': interface.all_expert_count,
                        'hard': interface.all_hard_count,
                        'medium': interface.all_medium_count,
                        'total': interface.total_tasks - interface.merged
                    }
                },
                'percentages': interface.detailed_metrics.get('complexity_percentages', {}) if interface.detailed_metrics else {},
                'weekly_stats': interface.weekly_stats,
                'trainers': interface.detailed_metrics.get('trainers', {}) if interface.detailed_metrics else {},
                'domains': interface.detailed_metrics.get('domains', {}) if interface.detailed_metrics else {},
                'last_updated': interface.last_updated
            }
            result.append(interface_data)
        
        return {
            'interfaces': result,
            'total_interfaces': len(result)
        }
    except Exception as e:
        logger.error(f"Error getting interface metrics: {str(e)}")
        raise HTTPException(status_code=500, detail=str(e))

# NOTE: Specific routes must come BEFORE parameterized routes to avoid conflicts

@app.get("/api/interfaces/filtered")
def get_filtered_interface_metrics(
    week_id: int = None,
    domain_id: int = None,
    trainer_id: int = None,
    status: str = None,
    db: Session = Depends(get_db)
):
    """Get filtered interface metrics by week, domain, trainer, and status."""
    from database import Domain
    try:
        # Build query
        query = db.query(PullRequest)
        
        # Apply filters
        if week_id:
            query = query.filter(PullRequest.week_id == week_id)
        if domain_id:
            query = query.filter(PullRequest.domain_id == domain_id)
        if trainer_id:
            query = query.filter(PullRequest.trainer_id == trainer_id)
        if status:
            if status == 'merged':
                query = query.filter(PullRequest.merged == True)
            elif status == 'open':
                query = query.filter(PullRequest.state == 'open')
        
        # Get all matching PRs
        prs = query.all()
        
        # Track overall status counts
        status_counts = {
            'merged': 0,
            'open': 0,
            'closed': 0,
            'expert_approved': 0,
            'pending_review': 0,
            'discarded': 0,
            'other': 0
        }
        
        # Group by interface
        interface_stats = {}
        for pr in prs:
            if not pr.interface_id:
                continue
            
            interface_num = pr.interface_num
            if interface_num not in range(1, 6):  # Only interfaces 1-5
                continue
            
            if interface_num not in interface_stats:
                interface_stats[interface_num] = {
                    'interface_num': interface_num,
                    'total_tasks': 0,
                    'merged': 0,
                    'open': 0,
                    'rework': 0,
                    'complexity': {
                        'merged': {'expert': 0, 'hard': 0, 'medium': 0},
                        'all': {'expert': 0, 'hard': 0, 'medium': 0}
                    }
                }
            
            stats = interface_stats[interface_num]
            stats['total_tasks'] += 1
            
            # Track status
            if pr.merged:
                stats['merged'] += 1
                status_counts['merged'] += 1
                if pr.complexity == 'expert':
                    stats['complexity']['merged']['expert'] += 1
                elif pr.complexity == 'hard':
                    stats['complexity']['merged']['hard'] += 1
                elif pr.complexity == 'medium':
                    stats['complexity']['merged']['medium'] += 1
            elif pr.state == 'open':
                stats['open'] += 1
                status_counts['open'] += 1
            elif pr.state == 'closed':
                status_counts['closed'] += 1
            
            # Check labels for more specific status
            if pr.labels:
                labels_lower = [l.lower() for l in pr.labels]
                if 'expert approved' in labels_lower:
                    status_counts['expert_approved'] += 1
                elif 'pending review' in labels_lower:
                    status_counts['pending_review'] += 1
                elif 'discarded' in labels_lower:
                    status_counts['discarded'] += 1
            
            if pr.rework_count and pr.rework_count > 0:
                stats['rework'] += pr.rework_count
            
            # All statuses complexity
            if pr.complexity == 'expert':
                stats['complexity']['all']['expert'] += 1
            elif pr.complexity == 'hard':
                stats['complexity']['all']['hard'] += 1
            elif pr.complexity == 'medium':
                stats['complexity']['all']['medium'] += 1
        
        # Convert to list and calculate percentages
        interfaces = []
        for interface_num in sorted(interface_stats.keys()):
            stats = interface_stats[interface_num]
            
            # Calculate merged percentages
            merged_total = stats['complexity']['merged']['expert'] + stats['complexity']['merged']['hard'] + stats['complexity']['merged']['medium']
            merged_pct = {}
            if merged_total > 0:
                merged_pct = {
                    'expert': round((stats['complexity']['merged']['expert'] / merged_total) * 100, 2),
                    'hard': round((stats['complexity']['merged']['hard'] / merged_total) * 100, 2),
                    'medium': round((stats['complexity']['merged']['medium'] / merged_total) * 100, 2)
                }
            
            # Calculate all statuses percentages
            all_total = stats['complexity']['all']['expert'] + stats['complexity']['all']['hard'] + stats['complexity']['all']['medium']
            all_pct = {}
            if all_total > 0:
                all_pct = {
                    'expert': round((stats['complexity']['all']['expert'] / all_total) * 100, 2),
                    'hard': round((stats['complexity']['all']['hard'] / all_total) * 100, 2),
                    'medium': round((stats['complexity']['all']['medium'] / all_total) * 100, 2)
                }
            
            interfaces.append({
                'interface_num': interface_num,
                'total_tasks': stats['total_tasks'],
                'merged': stats['merged'],
                'open': stats['open'],
                'rework': stats['rework'],
                'complexity_breakdown': {
                    'merged': {
                        'expert': stats['complexity']['merged']['expert'],
                        'hard': stats['complexity']['merged']['hard'],
                        'medium': stats['complexity']['merged']['medium'],
                        'total': merged_total,
                        'percentages': merged_pct
                    },
                    'all_statuses': {
                        'expert': stats['complexity']['all']['expert'],
                        'hard': stats['complexity']['all']['hard'],
                        'medium': stats['complexity']['all']['medium'],
                        'total': all_total,
                        'percentages': all_pct
                    }
                }
            })
        
        # Calculate summary
        total_tasks = sum(i['total_tasks'] for i in interfaces)
        total_merged = sum(i['merged'] for i in interfaces)
        total_open = sum(i['open'] for i in interfaces)
        total_rework = sum(i['rework'] for i in interfaces)
        
        summary_merged_complexity = {
            'expert': sum(i['complexity_breakdown']['merged']['expert'] for i in interfaces),
            'hard': sum(i['complexity_breakdown']['merged']['hard'] for i in interfaces),
            'medium': sum(i['complexity_breakdown']['merged']['medium'] for i in interfaces)
        }
        summary_all_complexity = {
            'expert': sum(i['complexity_breakdown']['all_statuses']['expert'] for i in interfaces),
            'hard': sum(i['complexity_breakdown']['all_statuses']['hard'] for i in interfaces),
            'medium': sum(i['complexity_breakdown']['all_statuses']['medium'] for i in interfaces)
        }
        
        return {
            'interfaces': interfaces,
            'summary': {
                'total_tasks': total_tasks,
                'total_merged': total_merged,
                'total_open': total_open,
                'total_rework': total_rework,
                'statuses': status_counts,
                'complexity_breakdown': {
                    'merged': summary_merged_complexity,
                    'all_statuses': summary_all_complexity
                }
            },
            'filters': {
                'week_id': week_id,
                'domain_id': domain_id,
                'trainer_id': trainer_id,
                'status': status
            }
        }
    except Exception as e:
        logger.error(f"Error getting filtered interface metrics: {str(e)}")
        raise HTTPException(status_code=500, detail=str(e))

@app.get("/api/interfaces/{interface_num}")
def get_interface_details(
    interface_num: int,
    db: Session = Depends(get_db)
):
    """Get detailed metrics for a specific interface."""
    try:
        interface = db.query(InterfaceMetrics).filter_by(interface_num=interface_num).first()
        
        if not interface:
            raise HTTPException(status_code=404, detail=f"Interface {interface_num} not found")
        
        # Get all PRs for this interface
        prs = db.query(PullRequest).filter_by(interface_num=interface_num).all()
        
        # Group PRs by status
        pr_list = []
        for pr in prs:
            pr_status = 'other'
            if pr.merged:
                pr_status = 'merged'
            elif pr.labels:
                labels_lower = [l.lower() for l in pr.labels]
                if 'discarded' in labels_lower:
                    pr_status = 'discarded'
                elif 'ready to merge' in labels_lower:
                    pr_status = 'ready_to_merge'
                elif 'pod lead approved' in labels_lower:
                    pr_status = 'pod_lead_approved'
                elif 'expert approved' in labels_lower:
                    pr_status = 'expert_approved'
                elif 'good task' in labels_lower:
                    pr_status = 'good_task'
                elif 'expert review pending' in labels_lower:
                    pr_status = 'expert_review_pending'
                elif 'pending review' in labels_lower:
                    pr_status = 'pending_review'
                elif 'resubmitted' in labels_lower:
                    pr_status = 'resubmitted'
            
            pr_list.append({
                'number': pr.number,
                'title': pr.title,
                'trainer': pr.trainer_name,
                'domain': pr.domain,
                'complexity': pr.complexity,
                'status': pr_status,
                'merged': pr.merged,
                'created_at': pr.created_at,
                'rework_count': pr.rework_count,
                'labels': pr.labels
            })
        
        return {
            'interface_num': interface.interface_num,
            'total_tasks': interface.total_tasks,
            'statuses': {
                'discarded': interface.discarded,
                'expert_approved': interface.expert_approved,
                'expert_review_pending': interface.expert_review_pending,
                'good_task': interface.good_task,
                'merged': interface.merged,
                'pending_review': interface.pending_review,
                'pod_lead_approved': interface.pod_lead_approved,
                'ready_to_merge': interface.ready_to_merge,
                'resubmitted': interface.resubmitted
            },
            'rework': interface.rework,
            'complexity_breakdown': {
                'merged': {
                    'expert': interface.merged_expert_count,
                    'hard': interface.merged_hard_count,
                    'medium': interface.merged_medium_count,
                    'total': interface.merged,
                    'percentages': interface.detailed_metrics.get('complexity_percentages', {}).get('merged', {}) if interface.detailed_metrics else {}
                },
                'all_statuses': {
                    'expert': interface.all_expert_count,
                    'hard': interface.all_hard_count,
                    'medium': interface.all_medium_count,
                    'total': interface.total_tasks - interface.merged,
                    'percentages': interface.detailed_metrics.get('complexity_percentages', {}).get('all_statuses', {}) if interface.detailed_metrics else {}
                }
            },
            'weekly_stats': interface.weekly_stats,
            'pull_requests': pr_list,
            'trainers': interface.detailed_metrics.get('trainers', {}) if interface.detailed_metrics else {},
            'domains': interface.detailed_metrics.get('domains', {}) if interface.detailed_metrics else {},
            'last_updated': interface.last_updated
        }
    except HTTPException:
        raise
    except Exception as e:
        logger.error(f"Error getting interface details: {str(e)}")
        raise HTTPException(status_code=500, detail=str(e))

@app.get("/api/weeks")
def get_weeks(db: Session = Depends(get_db)):
    """Get all available weeks."""
    from database import Week
    try:
        weeks = db.query(Week).order_by(Week.week_num.desc()).all()
        return {
            'weeks': [
                {
                    'id': week.id,
                    'week_name': week.week_name,
                    'week_num': week.week_num
                }
                for week in weeks
            ]
        }
    except Exception as e:
        logger.error(f"Error getting weeks: {str(e)}")
        raise HTTPException(status_code=500, detail=str(e))

@app.get("/api/trainers")
def get_trainers(db: Session = Depends(get_db)):
    """Get list of all trainers."""
    try:
        trainers = db.query(User).filter(User.role == 'trainer').order_by(User.github_username).all()
        return {
            'trainers': [
                {
                    'id': trainer.id,
                    'username': trainer.github_username
                }
                for trainer in trainers
            ]
        }
    except Exception as e:
        logger.error(f"Error getting trainers: {str(e)}")
        raise HTTPException(status_code=500, detail=str(e))

@app.get("/api/pr-status-breakdown")
def get_pr_status_breakdown(
    week_id: int = None,
    domain_id: int = None,
    db: Session = Depends(get_db)
):
    """Get PR status breakdown by week and domain with complexity distribution."""
    try:
        # Build query
        query = db.query(PullRequest)
        
        if week_id:
            query = query.filter(PullRequest.week_id == week_id)
        if domain_id:
            query = query.filter(PullRequest.domain_id == domain_id)
        
        # Get all PRs
        prs = query.all()
        
        # Status mapping based on labels
        status_map = {
            'discarded': 'Discarded',
            'expert approved': 'Expert Approved',
            'expert review pending': 'Expert Review Pending',
            'good task': 'Good Task',
            'pending review': 'Pending Review',
            'pod lead approved': 'Pod Lead Approved',
            'ready to merge': 'Ready To Merge',
            'resubmitted': 'Resubmitted',
            'rework': 'Rework',
            'merged': 'Merged'
        }
        
        # Initialize status breakdown
        status_breakdown = {}
        for status in status_map.values():
            status_breakdown[status] = {
                'count': 0,
                'complexity': {
                    'expert': 0,
                    'hard': 0,
                    'medium': 0
                }
            }
        
        # Process each PR
        total_prs = len(prs)
        for pr in prs:
            status = None
            
            # Determine status from labels or merged state
            if pr.merged:
                status = 'Merged'
            elif pr.labels:
                labels_lower = [l.lower() for l in pr.labels]
                for label, status_name in status_map.items():
                    if label in labels_lower:
                        status = status_name
                        break
            
            # If no status found, skip
            if not status or status not in status_breakdown:
                continue
            
            # Count the PR
            status_breakdown[status]['count'] += 1
            
            # Count complexity
            if pr.complexity in ['expert', 'hard', 'medium']:
                status_breakdown[status]['complexity'][pr.complexity] += 1
        
        # Calculate percentages and format response
        result = []
        for status, data in status_breakdown.items():
            count = data['count']
            if count == 0:
                continue  # Skip statuses with no PRs
            
            # Calculate overall percentage
            percent = (count / total_prs * 100) if total_prs > 0 else 0
            
            # Calculate complexity percentages
            complexity_data = {}
            for level in ['expert', 'hard', 'medium']:
                level_count = data['complexity'][level]
                level_percent = (level_count / count * 100) if count > 0 else 0
                complexity_data[level] = {
                    'count': level_count,
                    'percent': round(level_percent, 2)
                }
            
            result.append({
                'status': status,
                'count': count,
                'percent': round(percent, 2),
                'complexity': complexity_data
            })
        
        # Sort by count descending
        result.sort(key=lambda x: x['count'], reverse=True)
        
        return {
            'total_prs': total_prs,
            'breakdown': result
        }
    except Exception as e:
        logger.error(f"Error getting PR status breakdown: {str(e)}")
        raise HTTPException(status_code=500, detail=str(e))

@app.get("/api/interfaces/summary/all")
def get_all_interfaces_summary(
    db: Session = Depends(get_db)
):
    """Get summary statistics across all interfaces (interfaces 1-5 only)."""
    try:
        # Filter to show only interfaces 1-5
        interfaces = db.query(InterfaceMetrics).filter(
            InterfaceMetrics.interface_num >= 1,
            InterfaceMetrics.interface_num <= 5
        ).all()
        
        total_tasks = sum(i.total_tasks for i in interfaces)
        total_merged = sum(i.merged for i in interfaces)
        total_rework = sum(i.rework for i in interfaces)
        
        # Aggregate status counts
        statuses = {
            'discarded': sum(i.discarded for i in interfaces),
            'expert_approved': sum(i.expert_approved for i in interfaces),
            'expert_review_pending': sum(i.expert_review_pending for i in interfaces),
            'good_task': sum(i.good_task for i in interfaces),
            'merged': total_merged,
            'pending_review': sum(i.pending_review for i in interfaces),
            'pod_lead_approved': sum(i.pod_lead_approved for i in interfaces),
            'ready_to_merge': sum(i.ready_to_merge for i in interfaces),
            'resubmitted': sum(i.resubmitted for i in interfaces)
        }
        
        # Aggregate complexity counts
        complexity_merged = {
            'expert': sum(i.merged_expert_count for i in interfaces),
            'hard': sum(i.merged_hard_count for i in interfaces),
            'medium': sum(i.merged_medium_count for i in interfaces)
        }
        
        complexity_all_statuses = {
            'expert': sum(i.all_expert_count for i in interfaces),
            'hard': sum(i.all_hard_count for i in interfaces),
            'medium': sum(i.all_medium_count for i in interfaces)
        }
        
        # Calculate percentages
        merged_total = sum(complexity_merged.values())
        all_statuses_total = sum(complexity_all_statuses.values())
        
        return {
            'total_interfaces': len(interfaces),
            'total_tasks': total_tasks,
            'total_merged': total_merged,
            'total_rework': total_rework,
            'statuses': statuses,
            'complexity_breakdown': {
                'merged': {
                    **complexity_merged,
                    'total': merged_total,
                    'percentages': {
                        'expert': round((complexity_merged['expert'] / merged_total * 100) if merged_total > 0 else 0, 2),
                        'hard': round((complexity_merged['hard'] / merged_total * 100) if merged_total > 0 else 0, 2),
                        'medium': round((complexity_merged['medium'] / merged_total * 100) if merged_total > 0 else 0, 2)
                    }
                },
                'all_statuses': {
                    **complexity_all_statuses,
                    'total': all_statuses_total,
                    'percentages': {
                        'expert': round((complexity_all_statuses['expert'] / all_statuses_total * 100) if all_statuses_total > 0 else 0, 2),
                        'hard': round((complexity_all_statuses['hard'] / all_statuses_total * 100) if all_statuses_total > 0 else 0, 2),
                        'medium': round((complexity_all_statuses['medium'] / all_statuses_total * 100) if all_statuses_total > 0 else 0, 2)
                    }
                }
            }
        }
    except Exception as e:
        logger.error(f"Error getting interfaces summary: {str(e)}")
        raise HTTPException(status_code=500, detail=str(e))

if __name__ == "__main__":
    import uvicorn
    from config import settings
    uvicorn.run(app, host=settings.backend_host, port=settings.backend_port, reload=True)
<|MERGE_RESOLUTION|>--- conflicted
+++ resolved
@@ -151,17 +151,6 @@
     # Update allowed domains from GitHub on startup
     try:
         logger.info("=" * 60)
-<<<<<<< HEAD
-        logger.info("Loading domain configuration...")
-        logger.info("=" * 60)
-        
-        from config import settings
-        logger.info(f"✅ Domains loaded: {len(settings.allowed_domains)} domains")
-        logger.info(f"   Domains: {', '.join(settings.allowed_domains)}")
-        logger.info("=" * 60)
-    except Exception as e:
-        logger.error(f"Failed to load domains: {str(e)}")
-=======
         logger.info("Updating allowed domains from GitHub repo...")
         logger.info("=" * 60)
         
@@ -177,7 +166,6 @@
         logger.info("=" * 60)
     except Exception as e:
         logger.error(f"Failed to update domains from GitHub: {str(e)}")
->>>>>>> 89702529
         logger.warning("Application will continue with fallback domain list")
         # Continue anyway to allow the app to start
     
@@ -283,15 +271,8 @@
         
         total_developers = db.query(Developer).count()
         total_reviewers = db.query(Reviewer).count()
-<<<<<<< HEAD
-        # Only count allowed domains from config
-        total_domains = db.query(DomainMetrics).filter(
-            DomainMetrics.domain.in_(settings.allowed_domains)
-        ).count()
-=======
         # Count all allowed domains from config (not just those with PRs)
         total_domains = len(settings.allowed_domains)
->>>>>>> 89702529
         
         # Calculate average rework
         avg_rework = db.query(PullRequest).with_entities(
@@ -336,11 +317,7 @@
     domain: str = None,
     db: Session = Depends(get_db)
 ):
-<<<<<<< HEAD
-    """Get developer metrics with pagination, search, and filters."""
-=======
     """Get developer metrics with pagination, search, and filters. When domain is specified, shows domain-specific stats only."""
->>>>>>> 89702529
     try:
         # If domain filter is applied, calculate stats from PRs in that domain only
         if domain:
@@ -422,22 +399,6 @@
         # Apply search filter (by username)
         if search:
             query = query.filter(Developer.username.ilike(f"%{search}%"))
-        
-<<<<<<< HEAD
-        # Apply domain filter
-        if domain:
-            # Filter developers who have PRs in this domain
-            # Get usernames of developers in this domain from PullRequest table
-            from sqlalchemy import distinct
-            pr_subquery = db.query(distinct(PullRequest.developer_username)).filter(
-                PullRequest.domain == domain
-            )
-            developer_usernames = [username[0] for username in pr_subquery.all() if username[0]]
-            if developer_usernames:
-                query = query.filter(Developer.username.in_(developer_usernames))
-        
-=======
->>>>>>> 89702529
         # Get total count after filters
         total = query.count()
         
@@ -454,31 +415,6 @@
         # Apply pagination
         developers = query.offset(offset).limit(limit).all()
         
-<<<<<<< HEAD
-        # Build developer metrics with emails from developer_hierarchy
-        developer_metrics = []
-        for dev in developers:
-            # Get email by matching github_login with github_user from developer_hierarchy
-            email = get_developer_email(dev.github_login, db)
-            
-            # Convert to dict, add email, then create DeveloperMetrics
-            dev_dict = {
-                'id': dev.id,
-                'username': dev.username,
-                'github_login': dev.github_login,
-                'email': email,
-                'total_prs': dev.total_prs,
-                'open_prs': dev.open_prs,
-                'merged_prs': dev.merged_prs,
-                'total_rework': dev.total_rework,
-                'last_updated': dev.last_updated,
-                'metrics': dev.metrics
-            }
-            developer_metrics.append(DeveloperMetrics(**dev_dict))
-        
-        return PaginatedDevelopers(
-            data=developer_metrics,
-=======
         # Enrich developer data with domains
         enriched_developers = []
         for developer in developers:
@@ -504,7 +440,6 @@
         
         return PaginatedDevelopers(
             data=enriched_developers,
->>>>>>> 89702529
             total=total,
             limit=limit,
             offset=offset
@@ -544,11 +479,7 @@
     domain: str = None,
     db: Session = Depends(get_db)
 ):
-<<<<<<< HEAD
-    """Get reviewer metrics with pagination, search, and filters."""
-=======
     """Get reviewer metrics with pagination, search, and filters. When domain is specified, shows domain-specific stats only."""
->>>>>>> 89702529
     try:
         # If domain filter is applied, calculate stats from Reviews in that domain only
         if domain:
@@ -619,9 +550,14 @@
                     for review in recent_reviews
                 ]
                 
+                # Get email and role for this reviewer
+                email, role = get_reviewer_info(result.username, db)
+                
                 reviewers_data.append({
                     'id': 0,  # Placeholder ID for domain-filtered view
                     'username': result.username,
+                    'email': email,
+                    'role': role,
                     'total_reviews': result.total_reviews or 0,
                     'approved_reviews': result.approved_reviews or 0,
                     'changes_requested': result.changes_requested or 0,
@@ -647,24 +583,6 @@
         # Apply search filter (by username)
         if search:
             query = query.filter(Reviewer.username.ilike(f"%{search}%"))
-        
-<<<<<<< HEAD
-        # Apply domain filter
-        if domain:
-            # Filter reviewers who have reviewed PRs in this domain
-            # Get reviewer usernames from Review table joined with PRs in this domain
-            from sqlalchemy import distinct
-            review_subquery = db.query(distinct(Review.reviewer_login)).join(
-                PullRequest, Review.pull_request_id == PullRequest.id
-            ).filter(
-                PullRequest.domain == domain
-            )
-            reviewer_usernames = [username[0] for username in review_subquery.all() if username[0]]
-            if reviewer_usernames:
-                query = query.filter(Reviewer.username.in_(reviewer_usernames))
-        
-=======
->>>>>>> 89702529
         # Get total count after filters
         total = query.count()
         
@@ -679,36 +597,17 @@
         # Apply pagination
         reviewers = query.offset(offset).limit(limit).all()
         
-<<<<<<< HEAD
-        # Build reviewer metrics with emails and roles from developer_hierarchy
-        reviewer_metrics = []
-        for rev in reviewers:
-            # Get email and role by matching username with github_user from developer_hierarchy
-            email, role = get_reviewer_info(rev.username, db)
-            
-            # Convert to dict, add email and role, then create ReviewerMetrics
-            rev_dict = {
-                'id': rev.id,
-                'username': rev.username,
-                'email': email,
-                'role': role,
-                'total_reviews': rev.total_reviews,
-                'approved_reviews': rev.approved_reviews,
-                'changes_requested': rev.changes_requested,
-                'last_updated': rev.last_updated,
-                'metrics': rev.metrics
-            }
-            reviewer_metrics.append(ReviewerMetrics(**rev_dict))
-        
-        return PaginatedReviewers(
-            data=reviewer_metrics,
-=======
-        # Enrich reviewer data with domains and recent reviews
+        # Enrich reviewer data with domains, recent reviews, email and role
         enriched_reviewers = []
         for reviewer in reviewers:
+            # Get email and role from developer_hierarchy
+            email, role = get_reviewer_info(reviewer.username, db)
+            
             reviewer_dict = {
                 'id': reviewer.id,
                 'username': reviewer.username,
+                'email': email,
+                'role': role,
                 'total_reviews': reviewer.total_reviews,
                 'approved_reviews': reviewer.approved_reviews,
                 'changes_requested': reviewer.changes_requested,
@@ -744,7 +643,6 @@
         
         return PaginatedReviewers(
             data=enriched_reviewers,
->>>>>>> 89702529
             total=total,
             limit=limit,
             offset=offset
@@ -774,14 +672,6 @@
 
 @app.get("/api/domains", response_model=List[DomainMetricsResponse])
 def get_domain_metrics(db: Session = Depends(get_db)):
-<<<<<<< HEAD
-    """Get metrics for allowed domains only."""
-    try:
-        # Filter to show only allowed domains from config
-        domains = db.query(DomainMetrics).filter(
-            DomainMetrics.domain.in_(settings.allowed_domains)
-        ).order_by(DomainMetrics.total_tasks.desc()).all()
-=======
     """Get metrics for allowed domains only, sorted by GitHub creation date (newest first)."""
     from database import Domain
     try:
@@ -801,8 +691,6 @@
         
         # Sort by GitHub creation date using the order map
         domains.sort(key=lambda x: domain_order_map.get(x.domain, 999))
-        
->>>>>>> 89702529
         return [DomainMetricsResponse.from_orm(dom) for dom in domains]
     except Exception as e:
         logger.error(f"Error getting domain metrics: {str(e)}")
@@ -810,25 +698,6 @@
 
 @app.get("/api/domains/list")
 def get_domains_list(db: Session = Depends(get_db)):
-<<<<<<< HEAD
-    """Get list of allowed domains with IDs."""
-    from database import Domain
-    try:
-        # Filter to show only allowed domains from config
-        domains = db.query(Domain).filter(
-            Domain.domain_name.in_(settings.allowed_domains)
-        ).order_by(Domain.domain_name).all()
-        
-        return {
-            'domains': [
-                {
-                    'id': domain.id,
-                    'name': domain.domain_name
-                }
-                for domain in domains
-            ]
-        }
-=======
     """Get list of all allowed domains with IDs (includes domains without PRs)."""
     from database import Domain
     try:
@@ -859,7 +728,6 @@
                 })
         
         return {'domains': result}
->>>>>>> 89702529
     except Exception as e:
         logger.error(f"Error getting domains list: {str(e)}")
         raise HTTPException(status_code=500, detail=str(e))
@@ -885,20 +753,6 @@
 @app.post("/api/domains/config/refresh")
 def refresh_domains_config():
     """Manually trigger domain refresh from GitHub."""
-<<<<<<< HEAD
-    from config import settings
-    
-    try:
-        logger.info("Manual domain refresh triggered via API")
-        
-        # Return current domain configuration
-        return {
-            'status': 'success',
-            'message': 'Domain configuration retrieved',
-            'allowed_domains': sorted(settings.allowed_domains),
-            'count': len(settings.allowed_domains)
-        }
-=======
     from config import update_allowed_domains, settings
     
     try:
@@ -919,7 +773,6 @@
                 'allowed_domains': sorted(settings.allowed_domains),
                 'count': len(settings.allowed_domains)
             }
->>>>>>> 89702529
     except Exception as e:
         logger.error(f"Error refreshing domains via API: {str(e)}")
         raise HTTPException(status_code=500, detail=str(e))
