--- conflicted
+++ resolved
@@ -137,7 +137,6 @@
         logger.warning(f"⚠️  Could not update github_user column: {e}")
         return False
 
-<<<<<<< HEAD
 def add_users_table_columns():
     """
     Add missing columns to users table
@@ -472,7 +471,7 @@
     except Exception as e:
         logger.error(f"❌ Error adding new columns: {e}")
         return False
-=======
+
 def add_github_created_at_to_domains():
     """
     Add github_created_at column to domains table to track when domain was created on GitHub
@@ -497,8 +496,6 @@
         logger.error(f"Error adding github_created_at column: {str(e)}")
         raise
 
->>>>>>> 89702529
-
 def run_migrations():
     """
     Run all database migrations
@@ -518,7 +515,6 @@
     # Allow NULL values in github_user column
     allow_null_github_user()
     
-<<<<<<< HEAD
     # Add new pull_requests columns for normalized schema
     add_new_pr_columns()
     
@@ -530,10 +526,9 @@
     
     # Add missing users table columns
     add_users_table_columns()
-=======
+    
     # Add github_created_at to domains table
     add_github_created_at_to_domains()
->>>>>>> 89702529
     
     # Note: DeveloperHierarchy table is created by init_db() via SQLAlchemy Base.metadata.create_all()
     logger.info("✓ DeveloperHierarchy table managed by SQLAlchemy ORM")
