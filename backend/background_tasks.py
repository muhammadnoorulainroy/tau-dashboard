import asyncio
import logging
from datetime import datetime, timedelta, timezone
from concurrent.futures import ThreadPoolExecutor
from database import SessionLocal
from github_service import GitHubService

logger = logging.getLogger(__name__)

# Thread pool for running blocking operations
executor = ThreadPoolExecutor(max_workers=2)

def _do_sync(last_sync):
    """Run sync in a separate thread to avoid blocking the event loop."""
    try:
        github_service = GitHubService()
        db = SessionLocal()
        
        # Get incremental updates from last hour
        count = github_service.get_incremental_updates(db, last_sync)
        
        db.close()
        return count
    except Exception as e:
        logger.error(f"Error in sync thread: {str(e)}")
        return 0

async def start_background_sync(connection_manager):
    """Background task to periodically sync with GitHub."""
    try:
        # Wait a bit before starting to ensure the app is fully initialized
        await asyncio.sleep(60)  # Wait 1 minute before first sync
        
        while True:
            try:
                logger.info("Starting background sync (non-blocking)...")
                
                # Run the blocking sync operation in a thread pool
                last_sync = datetime.now(timezone.utc) - timedelta(hours=1)
                loop = asyncio.get_event_loop()
                count = await loop.run_in_executor(executor, _do_sync, last_sync)
                
                if count > 0:
                    logger.info(f"Background sync complete - synced {count} PRs")
                    # Notify WebSocket clients
                    await connection_manager.broadcast({
                        'type': 'data_updated',
                        'data': {
                            'synced_count': count,
                            'timestamp': datetime.now(timezone.utc).isoformat()
                        }
                    })
                else:
                    logger.debug("Background sync found no updates")
                
            except asyncio.CancelledError:
                # Task was cancelled, exit gracefully
                logger.info("Background sync task cancelled, shutting down...")
                raise
            except Exception as e:
                logger.error(f"Error in background sync: {str(e)}")
            
            # Wait for 5 minutes between syncs
            await asyncio.sleep(300)
    
    except asyncio.CancelledError:
        # Clean shutdown
        logger.info("Background sync task stopped")
        executor.shutdown(wait=False)
        raise


async def start_domain_refresh():
    """Background task to periodically refresh allowed domains from GitHub."""
    try:
        # Wait a bit before starting to ensure the app is fully initialized
<<<<<<< HEAD
        await asyncio.sleep(120)  # Wait 2 minutes before first refresh
        
        while True:
            try:
                logger.info("🔄 Domain refresh check...")
                
                from config import settings
                
                # Log current domain configuration
                logger.info(f"Current domains: {len(settings.allowed_domains)} domains configured")
                logger.debug(f"   Domains: {', '.join(settings.allowed_domains)}")
=======
        await asyncio.sleep(3600)  # Wait 1 hour before first refresh
        
        while True:
            try:
                logger.info("🔄 Refreshing allowed domains from GitHub...")
                
                from config import update_allowed_domains, settings
                
                # Update domains from GitHub
                success = update_allowed_domains(force=True)
                
                if success:
                    logger.info(f"✅ Domains refreshed: {len(settings.allowed_domains)} domains")
                    logger.debug(f"   Domains: {', '.join(settings.allowed_domains)}")
                else:
                    logger.warning(f"⚠️  Domain refresh failed, using cached list: {len(settings.allowed_domains)} domains")
>>>>>>> 89702529
                
            except asyncio.CancelledError:
                # Task was cancelled, exit gracefully
                logger.info("Domain refresh task cancelled, shutting down...")
                raise
            except Exception as e:
<<<<<<< HEAD
                logger.error(f"Error in domain check: {str(e)}")
            
            # Wait for 1 hour between checks
=======
                logger.error(f"Error refreshing domains: {str(e)}")
            
            # Wait for 1 hour between refreshes
>>>>>>> 89702529
            await asyncio.sleep(3600)
    
    except asyncio.CancelledError:
        # Clean shutdown
        logger.info("Domain refresh task stopped")
        raise
<|MERGE_RESOLUTION|>--- conflicted
+++ resolved
@@ -68,60 +68,3 @@
         logger.info("Background sync task stopped")
         executor.shutdown(wait=False)
         raise
-
-
-async def start_domain_refresh():
-    """Background task to periodically refresh allowed domains from GitHub."""
-    try:
-        # Wait a bit before starting to ensure the app is fully initialized
-<<<<<<< HEAD
-        await asyncio.sleep(120)  # Wait 2 minutes before first refresh
-        
-        while True:
-            try:
-                logger.info("🔄 Domain refresh check...")
-                
-                from config import settings
-                
-                # Log current domain configuration
-                logger.info(f"Current domains: {len(settings.allowed_domains)} domains configured")
-                logger.debug(f"   Domains: {', '.join(settings.allowed_domains)}")
-=======
-        await asyncio.sleep(3600)  # Wait 1 hour before first refresh
-        
-        while True:
-            try:
-                logger.info("🔄 Refreshing allowed domains from GitHub...")
-                
-                from config import update_allowed_domains, settings
-                
-                # Update domains from GitHub
-                success = update_allowed_domains(force=True)
-                
-                if success:
-                    logger.info(f"✅ Domains refreshed: {len(settings.allowed_domains)} domains")
-                    logger.debug(f"   Domains: {', '.join(settings.allowed_domains)}")
-                else:
-                    logger.warning(f"⚠️  Domain refresh failed, using cached list: {len(settings.allowed_domains)} domains")
->>>>>>> 89702529
-                
-            except asyncio.CancelledError:
-                # Task was cancelled, exit gracefully
-                logger.info("Domain refresh task cancelled, shutting down...")
-                raise
-            except Exception as e:
-<<<<<<< HEAD
-                logger.error(f"Error in domain check: {str(e)}")
-            
-            # Wait for 1 hour between checks
-=======
-                logger.error(f"Error refreshing domains: {str(e)}")
-            
-            # Wait for 1 hour between refreshes
->>>>>>> 89702529
-            await asyncio.sleep(3600)
-    
-    except asyncio.CancelledError:
-        # Clean shutdown
-        logger.info("Domain refresh task stopped")
-        raise
