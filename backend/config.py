--- conflicted
+++ resolved
@@ -1,10 +1,6 @@
 from pydantic_settings import BaseSettings
-<<<<<<< HEAD
 from pydantic import Field, validator
-from typing import Optional
-=======
 from typing import Optional, List
->>>>>>> 7bb12116
 
 class Settings(BaseSettings):
     """
@@ -43,40 +39,7 @@
     
     # Security
     secret_key: str = "your-secret-key-here"
-    
-    # Allowed domains (only these will be shown in the interface)
-    allowed_domains: list = [
-        "enterprise_wiki",
-        "finance",
-        "fund_finance",
-        "hr_experts",
-        "hr_management",
-        "hr_payroll",
-        "incident_management",
-        "it_incident_management",
-        "smart_home"
-    ]
-    
-<<<<<<< HEAD
-    @validator('database_url', always=True, pre=False)
-    def construct_database_url(cls, v, values):
-        """Construct database URL from components if not provided directly."""
-        if v:
-            return v
-        
-        # Try to construct from individual components
-        db_user = values.get('db_user')
-        db_password = values.get('db_password')
-        db_host = values.get('db_host')
-        db_port = values.get('db_port', 5432)
-        db_name = values.get('db_name')
-        
-        if all([db_user, db_password, db_host, db_name]):
-            return f"postgresql://{db_user}:{db_password}@{db_host}:{db_port}/{db_name}"
-        
-        # Default to localhost for development
-        return "postgresql://postgres:postgres@localhost:5432/tau_dashboard"
-=======
+
     # Google Service Account Configuration
     google_service_account_type: str = "service_account"
     google_project_id: str
@@ -89,25 +52,39 @@
     google_auth_provider_cert_url: str = "https://www.googleapis.com/oauth2/v1/certs"
     google_client_cert_url: str
     google_universe_domain: str = "googleapis.com"
-    
-    # Recognized Domains - domains not in this list will be grouped as "Others"
-    recognized_domains: List[str] = [
-        'enterprise_wiki',
-        'finance',
-        'fund_finance',
-        'hr_experts',
-        'hr_management',
-        'hr_payroll',
-        'incident_management',
-        'it_incident_management',
-        'smart_home'
+
+    # Allowed/Recognized domains (as in both branches)
+    # These domains will be shown or recognized; others may be grouped as "Others"
+    allowed_domains: List[str] = [
+        "enterprise_wiki",
+        "finance",
+        "fund_finance",
+        "hr_experts",
+        "hr_management",
+        "hr_payroll",
+        "incident_management",
+        "it_incident_management",
+        "smart_home"
     ]
-    
-    @property
-    def database_url(self) -> str:
-        """Construct database URL from individual components."""
-        return f"postgresql://{self.db_user}:{self.db_password}@{self.db_host}:{self.db_port}/{self.db_name}"
->>>>>>> 7bb12116
+    recognized_domains: List[str] = allowed_domains
+
+    @validator('database_url', always=True, pre=False)
+    def construct_database_url(cls, v, values):
+        """Construct database URL from components if not provided directly."""
+        if v:
+            return v
+
+        db_user = values.get('db_user')
+        db_password = values.get('db_password')
+        db_host = values.get('db_host')
+        db_port = values.get('db_port', 5432)
+        db_name = values.get('db_name')
+
+        if all([db_user, db_password, db_host, db_name]):
+            return f"postgresql://{db_user}:{db_password}@{db_host}:{db_port}/{db_name}"
+
+        # Default to localhost for development
+        return "postgresql://postgres:postgres@localhost:5432/tau_dashboard"
     
     class Config:
         env_file = ".env"
