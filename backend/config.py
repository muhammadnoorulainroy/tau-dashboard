--- conflicted
+++ resolved
@@ -22,14 +22,10 @@
     # Server Configuration
     backend_host: str = "0.0.0.0"
     backend_port: int = 4000
-<<<<<<< HEAD
-    frontend_url: str = "http://localhost:3000"
-=======
     frontend_url: str = "http://localhost:1000"
     
     # Database Configuration - Can be provided as single URL or individual components
     database_url: Optional[str] = None
->>>>>>> 89702529
     
     # Individual DB components (optional if database_url is provided)
     db_host: Optional[str] = None
@@ -45,29 +41,6 @@
     # Redis (optional)
     redis_url: str = "redis://localhost:6379"
     
-<<<<<<< HEAD
-    # Allowed Domains - domains not in this list will be grouped as "Others"
-    allowed_domains: List[str] = [
-        'enterprise_wiki',
-        'finance',
-        'fund_finance',
-        'hr_experts',
-        'hr_management',
-        'hr_payroll',
-        'incident_management',
-        'it_incident_management',
-        'smart_home'
-    ]
-    
-    # Dynamic domain configuration
-    enable_dynamic_domains: bool = False
-    last_domain_refresh: Optional[float] = None
-    
-    @property
-    def database_url(self) -> str:
-        """Construct database URL from individual components."""
-        return f"postgresql://{self.db_user}:{self.db_password}@{self.db_host}:{self.db_port}/{self.db_name}"
-=======
     # Security
     secret_key: str = "your-secret-key-here"
 
@@ -127,7 +100,6 @@
 
         # Default to localhost for development
         return "postgresql://postgres:postgres@localhost:5432/tau_dashboard"
->>>>>>> 89702529
     
     class Config:
         env_file = ".env"
