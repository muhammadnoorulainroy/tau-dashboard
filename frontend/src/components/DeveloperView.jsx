--- conflicted
+++ resolved
@@ -25,7 +25,6 @@
   const [debouncedSearchTerm, setDebouncedSearchTerm] = useState('');
   const [selectedDomain, setSelectedDomain] = useState('');
   const [domains, setDomains] = useState([]);
-<<<<<<< HEAD
 
   useEffect(() => {
     fetchDomains();
@@ -39,8 +38,6 @@
 
     return () => clearTimeout(timer);
   }, [searchTerm]);
-=======
->>>>>>> 89702529
 
   useEffect(() => {
     fetchDomains();
