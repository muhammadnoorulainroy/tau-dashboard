--- conflicted
+++ resolved
@@ -24,7 +24,6 @@
   const [debouncedSearchTerm, setDebouncedSearchTerm] = useState('');
   const [selectedDomain, setSelectedDomain] = useState('');
   const [domains, setDomains] = useState([]);
-<<<<<<< HEAD
 
   useEffect(() => {
     fetchDomains();
@@ -38,8 +37,6 @@
 
     return () => clearTimeout(timer);
   }, [searchTerm]);
-=======
->>>>>>> 89702529
 
   useEffect(() => {
     fetchDomains();
