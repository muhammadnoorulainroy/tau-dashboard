--- conflicted
+++ resolved
@@ -7,11 +7,8 @@
 import ReviewerView from './components/ReviewerView';
 import DomainView from './components/DomainView';
 import PullRequestsView from './components/PullRequestsView';
-<<<<<<< HEAD
 import InterfaceView from './components/InterfaceView';
-=======
 import AggregationView from './components/AggregationView';
->>>>>>> 7bb12116
 import { connectWebSocket, getDashboardOverview } from './services/api';
 
 function App() {
@@ -75,13 +72,10 @@
         return <DomainView lastUpdate={lastUpdate} />;
       case 'pull-requests':
         return <PullRequestsView lastUpdate={lastUpdate} />;
-<<<<<<< HEAD
       case 'interfaces':
         return <InterfaceView lastUpdate={lastUpdate} />;
-=======
       case 'aggregation':
         return <AggregationView lastUpdate={lastUpdate} />;
->>>>>>> 7bb12116
       default:
         return <Dashboard lastUpdate={lastUpdate} />;
     }
